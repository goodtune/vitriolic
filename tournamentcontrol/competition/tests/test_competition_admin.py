--- conflicted
+++ resolved
@@ -1611,7 +1611,6 @@
         )
 
         # Test editing the match - this should not raise TypeError
-<<<<<<< HEAD
         # Mock the signal handler to verify it's called but doesn't make API calls
         with mock.patch('tournamentcontrol.competition.signals.matches.set_youtube_thumbnail') as mock_thumbnail_task:
             edit_match_url = match.url_names["edit"]
@@ -1627,36 +1626,12 @@
                     "play_at": ground.pk,
                     "include_in_ladder": "1" if match.include_in_ladder else "0",
                     "live_stream": "0",  # Turn OFF live streaming
-                    "thumbnail_url": "",
+                    "live_stream_thumbnail_image-clear": "0",
                 }
 
                 # This should complete successfully without TypeError
                 self.post(edit_match_url.url_name, *edit_match_url.args, data=data)
                 self.response_302()  # Should redirect successfully
-=======
-        edit_match_url = match.url_names["edit"]
-        with self.login(self.superuser):
-            # Turn off live streaming to resolve the problematic state
-            data = {
-                "home_team": match.home_team.pk,
-                "away_team": match.away_team.pk,
-                "label": match.label or "Test Match",
-                "round": match.round or 1,
-                "date": match.date.strftime("%Y-%m-%d"),
-                "time": match.time.strftime("%H:%M"),
-                "play_at": ground.pk,
-                "include_in_ladder": "1" if match.include_in_ladder else "0",
-                "live_stream": "0",  # Turn OFF live streaming
-                "live_stream_thumbnail_image-clear": "0",
-            }
-
-            # This should complete successfully without TypeError
-            data["live_stream_thumbnail_image"] = ""
-            self.post(
-                edit_match_url.url_name, *edit_match_url.args, data=data
-            )
-            self.response_302()  # Should redirect successfully
->>>>>>> 0dbf1779
 
                 # Verify the match was updated
                 match.refresh_from_db()
@@ -1912,7 +1887,6 @@
         )
 
         # Edit the match - should not cause TypeError due to guard clause
-<<<<<<< HEAD
         # Mock to verify signal handler behavior
         with mock.patch('tournamentcontrol.competition.signals.matches.set_youtube_thumbnail') as mock_thumbnail_task:
             edit_match_url = match.url_names["edit"]
@@ -1942,34 +1916,6 @@
                 
                 # Verify signal handler guard clause prevented YouTube API calls
                 mock_thumbnail_task.s.assert_not_called()
-=======
-        edit_match_url = match.url_names["edit"]
-        with self.login(self.superuser):
-            # Turn off live streaming
-            data = {
-                "home_team": match.home_team.pk,
-                "away_team": match.away_team.pk,
-                "label": match.label or "Test Match",
-                "round": match.round or 1,
-                "date": match.date.strftime("%Y-%m-%d"),
-                "time": match.time.strftime("%H:%M"),
-                "play_at": ground.pk,
-                "include_in_ladder": "1" if match.include_in_ladder else "0",
-                "live_stream": "0",
-                "live_stream_thumbnail_image-clear": "0",
-            }
-
-            # This should complete successfully without TypeError
-            data["live_stream_thumbnail_image"] = ""
-            self.post(
-                edit_match_url.url_name, *edit_match_url.args, data=data
-            )
-            self.response_302()  # Should redirect successfully
-
-            # Verify the match was updated
-            match.refresh_from_db()
-            self.assertFalse(match.live_stream)
-            self.assertIsNone(match.external_identifier)
 
     def test_undo_draw_with_dependent_matches(self):
         """Test that undo_draw handles matches with eval_related dependencies correctly."""
@@ -2190,5 +2136,4 @@
         add_match = Match(stage=stage).url_names["add"]
         data["live_stream_thumbnail_image"] = ""
         self.post(add_match.url_name, *add_match.args, data=data)
-        self.response_302()
->>>>>>> 0dbf1779
+        self.response_302()