--- conflicted
+++ resolved
@@ -1621,6 +1621,7 @@
 
             # Build match video URL for description
             # Only build the URL if the match has been saved and has a primary key
+            match_url = None
             if obj.pk is not None:
                 match_url = request.build_absolute_uri(
                     reverse(
@@ -1634,7 +1635,6 @@
                     )
                 )
 
-<<<<<<< HEAD
             # Create context for template rendering
             template_context = {
                 "match": obj,
@@ -1666,42 +1666,6 @@
             description = render_to_string(
                 description_templates, template_context, request
             ).strip()
-=======
-                # Safely get venue information
-                venue_info = ""
-                if obj.play_at and obj.play_at.ground and obj.play_at.ground.venue:
-                    venue_info = f"from {obj.play_at.ground.venue}"
-
-                description = (
-                    f"Live stream of the {division} division of {competition} {season}"
-                    f"{' ' + venue_info if venue_info else ''}.\n"
-                    f"\n"
-                    f"Watch {obj.get_home_team_plain()} take on "
-                    f"{obj.get_away_team_plain()}"
-                    f"{' on ' + str(obj.play_at) if obj.play_at else ''}.\n"
-                    f"\n"
-                    f"Full match details are available at {match_url}\n"
-                    f"\n"
-                    f"Subscribe to receive notifications of upcoming matches."
-                )
-            else:
-                # For new matches without a pk, omit the match URL from description
-                # Safely get venue information
-                venue_info = ""
-                if obj.play_at and obj.play_at.ground and obj.play_at.ground.venue:
-                    venue_info = f"from {obj.play_at.ground.venue}"
-
-                description = (
-                    f"Live stream of the {division} division of {competition} {season}"
-                    f"{' ' + venue_info if venue_info else ''}.\n"
-                    f"\n"
-                    f"Watch {obj.get_home_team_plain()} take on "
-                    f"{obj.get_away_team_plain()}"
-                    f"{' on ' + str(obj.play_at) if obj.play_at else ''}.\n"
-                    f"\n"
-                    f"Subscribe to receive notifications of upcoming matches."
-                )
->>>>>>> 0dbf1779
 
             start_time = obj.get_datetime(ZoneInfo("UTC"))
 
