--- conflicted
+++ resolved
@@ -1608,174 +1608,6 @@
         if match is None:
             match = Match(stage=stage, include_in_ladder=stage.keep_ladder)
 
-<<<<<<< HEAD
-=======
-        def pre_save_callback(obj: Match):
-            # Check if YouTube credentials are configured before attempting anything else,
-            # we can't interact with the YouTube API without them.
-            if not (season.live_stream_client_id and season.live_stream_client_secret):
-                return obj
-
-            if obj.label:
-                title = (
-                    f"{division} | {obj.label}: "
-                    f"{obj.get_home_team_plain()} vs {obj.get_away_team_plain()} | "
-                    f"{competition} {season}"
-                )
-            else:
-                title = (
-                    f"{division} | {obj.get_home_team_plain()} vs "
-                    f"{obj.get_away_team_plain()} | {competition} {season}"
-                )
-
-            # Build match video URL for description
-            # Only build the URL if the match has been saved and has a primary key
-            if obj.pk is not None:
-                match_url = request.build_absolute_uri(
-                    reverse(
-                        "competition:match-video",
-                        kwargs={
-                            "competition": competition.slug,
-                            "season": season.slug,
-                            "division": division.slug,
-                            "match": obj.pk,
-                        },
-                    )
-                )
-
-                # Safely get venue information
-                venue_info = ""
-                if obj.play_at and obj.play_at.ground and obj.play_at.ground.venue:
-                    venue_info = f"from {obj.play_at.ground.venue}"
-
-                description = (
-                    f"Live stream of the {division} division of {competition} {season}"
-                    f"{' ' + venue_info if venue_info else ''}.\n"
-                    f"\n"
-                    f"Watch {obj.get_home_team_plain()} take on "
-                    f"{obj.get_away_team_plain()}"
-                    f"{' on ' + str(obj.play_at) if obj.play_at else ''}.\n"
-                    f"\n"
-                    f"Full match details are available at {match_url}\n"
-                    f"\n"
-                    f"Subscribe to receive notifications of upcoming matches."
-                )
-            else:
-                # For new matches without a pk, omit the match URL from description
-                # Safely get venue information
-                venue_info = ""
-                if obj.play_at and obj.play_at.ground and obj.play_at.ground.venue:
-                    venue_info = f"from {obj.play_at.ground.venue}"
-
-                description = (
-                    f"Live stream of the {division} division of {competition} {season}"
-                    f"{' ' + venue_info if venue_info else ''}.\n"
-                    f"\n"
-                    f"Watch {obj.get_home_team_plain()} take on "
-                    f"{obj.get_away_team_plain()}"
-                    f"{' on ' + str(obj.play_at) if obj.play_at else ''}.\n"
-                    f"\n"
-                    f"Subscribe to receive notifications of upcoming matches."
-                )
-
-            start_time = obj.get_datetime(ZoneInfo("UTC"))
-
-            # Skip YouTube API interaction if we don't have valid start time
-            # This can happen for new matches that don't have complete date/time data
-            if start_time is None:
-                return
-
-            stop_time = start_time + relativedelta(minutes=50)  # FIXME: hard coded
-
-            body = {
-                "snippet": {
-                    "title": title,
-                    "description": description,
-                    "scheduledStartTime": start_time.isoformat(),
-                    "scheduledEndTime": stop_time.isoformat(),
-                },
-                "status": {
-                    "privacyStatus": season.live_stream_privacy,
-                    "selfDeclaredMadeForKids": False,
-                },
-                "contentDetails": {
-                    "enableAutoStart": False,
-                    "enableAutoStop": False,
-                    "monitorStream": {
-                        "broadcastStreamDelayMs": 0,
-                        "enableMonitorStream": True,
-                    },
-                },
-            }
-
-            try:
-                if obj.external_identifier:
-                    # If we have disabled live-streaming where it was previously
-                    # enabled, we need to remove it using the YouTube API.
-                    if not obj.live_stream:
-                        video_id = obj.external_identifier
-                        season.youtube.liveBroadcasts().delete(id=video_id).execute()
-                        if obj.videos is not None:
-                            obj.videos.remove(f"https://youtu.be/{video_id}")
-                        if not obj.videos:
-                            obj.videos = None
-                        obj.external_identifier = None
-                        log.info("YouTube video %(id)r deleted", video_id)
-                        return
-
-                    # Alternatively we're making sure the representation on the backend
-                    # is consistent with the current status.
-                    else:
-                        body["id"] = obj.external_identifier
-                        broadcast = (
-                            season.youtube.liveBroadcasts()
-                            .update(part="snippet,status,contentDetails", body=body)
-                            .execute()
-                        )
-                        set_youtube_thumbnail.s(obj.pk).apply_async(countdown=10)
-                        log.info("YouTube video %(id)r updated", broadcast)
-
-                # If we have enabled live-streaming, but don't have an external id, we
-                # need to create an event with the YouTube API and store the external
-                # id.
-                elif obj.live_stream:
-                    broadcast = (
-                        season.youtube.liveBroadcasts()
-                        .insert(
-                            part="id,snippet,status,contentDetails",
-                            body=body,
-                        )
-                        .execute()
-                    )
-                    obj.external_identifier = broadcast["id"]
-                    set_youtube_thumbnail.s(obj.pk).apply_async(countdown=10)
-                    video_link = f"https://youtu.be/{obj.external_identifier}"
-                    obj.videos = (
-                        [video_link]
-                        if obj.videos is None
-                        else obj.videos.append(video_link)
-                    )
-                    log.info("YouTube video %(id)r inserted", broadcast)
-
-                # We need to bind to a liveStream resource. This is only supported on
-                # a Ground, not a Venue. Only attempt binding if external_identifier exists.
-                if obj.external_identifier and obj.play_at.ground.external_identifier:
-                    bind = (
-                        season.youtube.liveBroadcasts()
-                        .bind(
-                            part="id,snippet,contentDetails,status",
-                            id=obj.external_identifier,
-                            streamId=obj.play_at.ground.external_identifier,
-                        )
-                        .execute()
-                    )
-                    obj.live_stream_bind = bind["contentDetails"].get("boundStreamId")
-
-            except HttpError as exc:
-                messages.error(request, exc.reason)
-                return self.redirect(".")
-
->>>>>>> 0dbf1779
         return self.generic_edit(
             request,
             Match,
